--- conflicted
+++ resolved
@@ -9,10 +9,7 @@
 cityscapesscripts = "*"
 pillow = "*"
 sacred = "*"
-<<<<<<< HEAD
 jupyter = "*"
 torchvision = "*"
-=======
 scipy = "*"
 tqdm = "*"
->>>>>>> 93d84fdd
