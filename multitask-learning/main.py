"""Contains config and Sacred main entry point."""
import sys

from sacred import Experiment
from sacred.arg_parser import get_config_updates
from sacred.observers import FileStorageObserver
from sacred.observers import MongoObserver

import checkpointing
import train_semseg

ex = Experiment()

config_updates, _ = get_config_updates(sys.argv)

# Disable saving to mongo using "with save_to_db=False"
if ("save_to_db" not in config_updates) or config_updates["save_to_db"]:
    mongo_observer = MongoObserver.create(url=checkpointing.server_name, db_name=checkpointing.collection_name)
    ex.observers.append(mongo_observer)
else:
    ex.observers.append(FileStorageObserver.create('multitask_results'))


@ex.config
def config():
    """Contains the default config values."""
    batch_size = 3
    max_iter = 1000
    root_dir_train = 'example-tiny-cityscapes'
    root_dir_validation = 'example-tiny-cityscapes'
    root_dir_test = 'example-tiny-cityscapes'
    num_classes = 20
    initial_learning_rate = 2.5e-4
    height = 128  # TODO: pass through to model
    width = 256  # TODO: pass through to model
    loss_type = 'learned'  # One of 'fixed' or 'learned'.
    loss_uncertainties = (1.0, 1.0, 1.0)  # equal to weights when loss_type = 'fixed'
    enabled_tasks = (True, True, True)
    gpu = True
    save_to_db = True
    validate_epochs = 1  # How frequently to run validation. Set to 0 to disable validation.
    model_save_epochs = 0  # How frequently to checkpoint the model to Sacred. Set to 0 to disable saving the model.
    # Id of the sacred run to continue training on, or -1 to disable restoring.
    restore_from_sacred_run = -1
    use_adam = True
    # The learning rate used by Adam. Not used by SGD.
    learning_rate = 1e-3
    # Weight decay to set on the optimizer. Value from paper is 10e4
    weight_decay = 0
    dataloader_workers = 0  # If num workers > 0 then dataloader caching won't work.
    # When True the dataloader will cache all data in memory after the first read.
    dataloader_cache = True
    # When True the data loader will load precomputed instance vectors from the .npy files.
    use_precomputed_instances = False
    # Whether to augment the training data with random cropping.
    crop = False
    crop_size = (64, 64)
    # Whether to augment the training data with random flipping.
    flip = False
    pre_train_encoder = True  # When true, will download weights for resnet pre-trained on imagenet.
    # If total available memory is lower than this threshold, we crash rather than loading more data.
    # This avoids using all the memory on the server and getting it stuck.
    # Set to 0 to disable the check.
    min_available_memory_gb = 0


@ex.named_config
def tiny_cityscapes_crops():
<<<<<<< HEAD
    """Crops of 64x124 from Tiny Cityscapes train, with random flipping, validated on Tiny Cityscales val"""
    # crop_size = (128, 256)
=======
    """Crops of 64x64 from Tiny Cityscapes train, with random flipping, validated on Tiny Cityscales val"""
    crop = True
    flip = True
    crop_size = (64, 64)
>>>>>>> 1f913d0d
    max_iter = 50000
    root_dir_train = '/jdata/tiny_cityscapes_train'
    root_dir_validation = '/jdata/tiny_cityscapes_val'
    root_dir_test = 'example-tiny-cityscapes'  # TODO: add test set
    batch_size = 24
    learning_rate = 2.5e-5


@ex.named_config
def cityscapes_crops():
    """Crops of 256x256 Cityscapes, with random flipping, validated on Tiny Cityscales val"""
    crop_size = (256, 256)
    batch_size = 8
    max_iter = 50000
    root_dir_train = '/data/home/aml8/cityscapes/train'
    root_dir_validation = '/data/home/aml8/tiny_cityscapes_val'
    root_dir_test = 'example-tiny-cityscapes'  # TODO: add test set
    crop = True
    crop_size = (256,256)
    flip = True


@ex.named_config
def server_config():
    gpu = True
    root_dir_train = '/home/aml8/tiny_cityscapes_train'
    root_dir_validation = '/home/aml8/tiny_cityscapes_train'
    root_dir_test = '/home/aml8/tiny_cityscapes_train'
    dataloader_workers = 6


@ex.automain
def main(_run):
    # TODO: add testing loop
    train_semseg.main(_run)<|MERGE_RESOLUTION|>--- conflicted
+++ resolved
@@ -66,15 +66,11 @@
 
 @ex.named_config
 def tiny_cityscapes_crops():
-<<<<<<< HEAD
-    """Crops of 64x124 from Tiny Cityscapes train, with random flipping, validated on Tiny Cityscales val"""
-    # crop_size = (128, 256)
-=======
     """Crops of 64x64 from Tiny Cityscapes train, with random flipping, validated on Tiny Cityscales val"""
     crop = True
     flip = True
-    crop_size = (64, 64)
->>>>>>> 1f913d0d
+    crop_size = (64, 128)
+
     max_iter = 50000
     root_dir_train = '/jdata/tiny_cityscapes_train'
     root_dir_validation = '/jdata/tiny_cityscapes_val'
